--- conflicted
+++ resolved
@@ -44,6 +44,7 @@
 #define OPT_DRIVER "format"
 #define OPT_SOURCE "datasource"
 #define OPT_LAYER "layer"
+#define OPT_COLUMN "column_name"
 
 /*
  * Valid options for ogr_fdw.
@@ -53,6 +54,9 @@
  * ForeignTableRelationId (CREATE FOREIGN TABLE options)
  */
 static struct OgrFdwOption valid_options[] = {
+
+	/* OGR column mapping */
+	{OPT_COLUMN, AttributeRelationId, false, false},
 
 	/* OGR datasource options */
 	{OPT_SOURCE, ForeignServerRelationId, true, false},
@@ -96,7 +100,7 @@
 /*
 * Require PostgreSQL >= 9.5
 */
-					Plan *outer_plan 
+				   Plan *outer_plan 
 #endif
 );
 static void ogrBeginForeignScan(ForeignScanState *node, int eflags);
@@ -111,7 +115,7 @@
 * Require PostgreSQL >= 9.5
 */
 static List *ogrImportForeignSchema(ImportForeignSchemaStmt *stmt,
-							Oid serverOid);
+				    Oid serverOid);
 #endif
 
 /*
@@ -194,8 +198,10 @@
 	fdwroutine->EndForeignScan = ogrEndForeignScan;
 	
 #if PG_VERSION_NUM >= 90500
-	/* PostgreSQL 9.5+ 
-		Support functions for IMPORT FOREIGN SCHEMA */
+	/* 
+	* PostgreSQL 9.5+ 
+	* Support functions for IMPORT FOREIGN SCHEMA 
+	*/
 	fdwroutine->ImportForeignSchema = ogrImportForeignSchema;
 #endif
 
@@ -346,6 +352,44 @@
 				: errhint("Does the layer exist?")
 				));
 	}
+
+#if 0	
+	/* 
+	* Check that  layer has all columns named in the table's
+	* "column_name" column OPTIONS
+	*/
+	{
+		Relation rel = RelationIdGetRelation(foreigntableid);
+		TupleDesc tupdesc = RelationGetDescr(rel);
+		int i, j;
+		char	   *colname;
+		List	   *options;
+		ListCell   *lc;
+		OGRFeatureDefnH ldefn = OGR_L_GetLayerDefn(ogr.lyr);
+		
+		for ( i = 0; i < tupdesc->natts; i++ )
+		{
+			/* Ignore dropped columns. */
+			if ( tupdesc->attrs[i]->attisdropped )
+				continue;
+
+			/* Use attribute name or column_name option. */
+			colname = NameStr(tupdesc->attrs[i]->attname);
+			options = GetForeignColumnOptions(foreigntableid, i + 1);
+
+			foreach( lc, options )
+			{
+				DefElem    *def = (DefElem *) lfirst(lc);
+
+				if ( streq(def->defname, "column_name") )
+				{
+					colname = defGetString(def);
+					
+					break;
+				}
+			}
+		}
+#endif
 	
 	return ogr;
 }
@@ -432,7 +476,7 @@
 		}
 	}
 	
-	/* Check that all the mandatory options where found */
+	/* Check that all the mandatory options were found */
 	for ( opt = valid_options; opt->optname; opt++ )
 	{
 		/* Required option for this catalog type is missing? */
@@ -454,6 +498,11 @@
 			OGR_DS_Destroy(ogr_ds);			
 		}
 		OGRCleanupAll();
+	}
+	
+	if ( catalog == ForeignTableRelationId )
+	{
+		
 	}
 	
 	PG_RETURN_VOID();
@@ -520,7 +569,7 @@
 	
 	/* 
 	* OGR asks drivers to honestly state if they can provide a fast
-	* row count, but too many drivers lie. We are not listing drivers
+	* row count, but too many drivers lie. We are only listing drivers
 	* we trust in ogrCanReallyCountFast()
 	*/
 
@@ -582,21 +631,16 @@
 					planstate->total_cost,
 					NIL,     /* no pathkeys */
 					NULL,    /* no outer rel either */
-<<<<<<< HEAD
-					NIL));   /* no fdw_private data */
-=======
 					NULL  /* no extra plan */
 #if PG_VERSION_NUM >= 90500
 ,
 /*
 * Require PostgreSQL >= 9.5
 */
-					 NIL /* no fdw_private list */
+					NIL /* no fdw_private list */
 #endif  					
 					)
 		);   /* no fdw_private data */
-
->>>>>>> 4148e49a
 }
 
 
@@ -618,7 +662,7 @@
 /*
 * Require PostgreSQL >= 9.5
 */
-					Plan *outer_plan
+                  Plan *outer_plan
 #endif                  
                   )
 {
@@ -669,9 +713,6 @@
 	ogrFinishConnection(&(planstate->ogr));
 	
 	/* Create the ForeignScan node */
-	
-
-
 	return make_foreignscan(tlist,
 							scan_clauses,
 							scan_relid,
@@ -1958,10 +1999,12 @@
 			}
 		}
 		
-		if (include_item){
+		if (include_item)
+		{
 			resetStringInfo(&buf);
 			
-			if (launder_table_names){
+			if (launder_table_names)
+			{
 				strTableColumnLaunder(table_name);
 			}
 			ogr_fd = OGR_L_GetLayerDefn(ogr_lyr);
@@ -1998,7 +2041,8 @@
 					char field_name[STR_MAX_LEN];
 					OGRFieldDefnH ogr_fld = OGR_FD_GetFieldDefn(ogr_fd, k);
 					strncpy(field_name, OGR_Fld_GetNameRef(ogr_fld), STR_MAX_LEN);
-					if (launder_column_names){
+					if (launder_column_names)
+					{
 						strTableColumnLaunder(field_name);
 					}
 					appendStringInfo(&buf, " , %s ", quote_identifier(field_name));
@@ -2094,13 +2138,16 @@
 		/* Replace non-safe characters w/ _ */
 		if ( (c >= 48 && c <= 57) || /* 0-9 */
 			 (c >= 65 && c <= 90) || /* A-Z */
-			 (c >= 97 && c <= 122 ) /* a-z */ )
+			 (c >= 97 && c <= 122)   /* a-z */ )
 		{
 			/* Good character, do nothing */
 		}
 		else
 		{
 			c = '_';
+			/* Don't create multiply __'ed fields */
+			if ( j > 0 && str[j-1] == '_' )
+				continue;
 		}
 		str[j++] = c;
 		
